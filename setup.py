"""
Setup file

"""

from setuptools import setup, find_packages

setup(
    name = "TCRM",
<<<<<<< HEAD
    version = '3.1.1',
=======
    version = '3.1.3',
>>>>>>> 3380b82c
    packages=find_packages(), 
    scripts=['tcrm.py', 'tcevent.py'],
    include_package_data=True,
    package_data = {
        '' : ['input/*'],
        'tests/test_data' : ['*'],
        'MSLP/' : ['*.nc']
    },
    
    install_requires = [
    'numpy',
    'scipy',
    'matplotlib',
    'basemap',
    'shapely',
    'nose',
    'netcdf4',
    'cftime',
    'coverage',
    'coveralls',
    'pycurl',
    'pyproj',
    'seaborn',
    'simplejson',
    'sqlite',
    'statsmodels',
    'libgdal'
    'gdal',
    'configparser',
    'cartopy',
    'affine',
    'pandas',
    'tqdm',
    'xarray',
    'pthread-stubs',
    'imageio',
    'mpi4py',
    'boto3',
    'botocore'],
    
    # metadata:
    author = "Craig Arthur",
    author_email = "hazards@ga.gov.au",
    description = "Tropical Cyclone Risk Model",
    keywords = "Tropical cyclone risk hazard",
    url = "https://geoscienceaustralia.github.io/tcrm",
    
    )<|MERGE_RESOLUTION|>--- conflicted
+++ resolved
@@ -7,11 +7,7 @@
 
 setup(
     name = "TCRM",
-<<<<<<< HEAD
-    version = '3.1.1',
-=======
     version = '3.1.3',
->>>>>>> 3380b82c
     packages=find_packages(), 
     scripts=['tcrm.py', 'tcevent.py'],
     include_package_data=True,
